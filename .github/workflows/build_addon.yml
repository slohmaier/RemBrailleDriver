name: build addon

on:
  push:
    tags: ["*"]
    # To build on main/master branch, uncomment the following line:
    # branches: [ main , master ]

  pull_request:
    branches: [ main, master ]

  workflow_dispatch:

jobs:
  build:

    runs-on: ubuntu-latest

    steps:
    - uses: actions/checkout@v3

    - run: echo -e "pre-commit\nscons\nmarkdown">requirements.txt

    - name: Set up Python
      uses: actions/setup-python@v4
      with:
        python-version: 3.11
        cache: 'pip'

    - name: Install dependencies
      run: |
        python -m pip install --upgrade pip wheel
        pip install -r requirements.txt
        sudo apt-get update  -y
        sudo apt-get install -y gettext

    - name: Code checks
      run: export SKIP=no-commit-to-branch; pre-commit run --all

    - name: building addon
      run: scons && scons pot

    - uses: actions/upload-artifact@v3
      with:
        name: packaged_addon
        path: |
          ./*.nvda-addon
          ./*.pot

  upload_release:
    runs-on: ubuntu-latest
    if: ${{ startsWith(github.ref, 'refs/tags/') }}
    needs: ["build"]
    steps:
    - uses: actions/checkout@v3
    - name: download releases files
      uses: actions/download-artifact@v3
    - name: Display structure of downloaded files
      run: ls -R
    - name: Calculate sha256
      run: sha256sum packaged_addon/*.nvda-addon >> changelog.md

    - name: Release
      uses: softprops/action-gh-release@v1
      with:
<<<<<<< HEAD
        files: packaged_addon/*.nvda-addon
        body_path: changelog.md
=======
        files: |
          packaged_addon/*.nvda-addon
          packaged_addon/*.pot
>>>>>>> 185fe055
        fail_on_unmatched_files: true
        prerelease: ${{ contains(github.ref, '-') }}<|MERGE_RESOLUTION|>--- conflicted
+++ resolved
@@ -63,13 +63,9 @@
     - name: Release
       uses: softprops/action-gh-release@v1
       with:
-<<<<<<< HEAD
-        files: packaged_addon/*.nvda-addon
-        body_path: changelog.md
-=======
         files: |
           packaged_addon/*.nvda-addon
           packaged_addon/*.pot
->>>>>>> 185fe055
+        body_path: changelog.md
         fail_on_unmatched_files: true
         prerelease: ${{ contains(github.ref, '-') }}