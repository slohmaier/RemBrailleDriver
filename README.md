# NVDA Add-on Scons Template

This package contains a basic template structure for NVDA add-on development, building, distribution and localization.
For details about NVDA add-on development please see the [NVDA Developer Guide](http://www.nvda-project.org/documentation/developerGuide.html).

Copyright (C) 2012 - Rui Batista.

This package is distributed under the terms of the GNU General Public License, version 2 or later. Please see the file COPYING.txt for further details.

## Features

This template provides the following features you can use to help NVDA add-on development:
* Automatic add-on package creation, with naming and version loaded from a centralized build variables file (buildVars.py).
* Manifest file creation using a template (manifest.ini.tpl). Build variables are replaced on this template.
* Compilation of gettext mo files before distribution, when needed.
- To generate a gettext pot file, please run scons pot. a <adon-name>.pot file will be created with all gettext messages for your add-on. You need to check the buildVars.i18nSources variable to comply with your requirements.
* Automatic generation of manifest localization files directly from gettext po files. Please make sure buildVar.py is included in i18nFiles.

## Requirements

You need the following software to use this code for your NVDA add-ons development:

- a Python distribution (2.7 or greater is recommended). Check the [Python Website](http://www.python.org) for Windows Installers.
- Scons - [Website](http://www.scons.org/) - version 2.1.0 or greater. Install it using **easy_install** or grab an windows installer from the website.
- GNU Gettext tools, if you want to have localization support on your add-on - Recommended. Any Linux distro or cygwin have those installed. You can find windows builds [here](http://gnuwin32.sourceforge.net/downlinks/gettext.php).

## Usage

To create a new NVDA add-on, taking advantage of this template: 

<<<<<<< HEAD
- Create an empty folder to put your add-on's files
- Copy the **addon** folder, the **buildVars.py** file, the manifest.ini.tpl file and the **SCONSTRUCT** file to the created folder
- On the **buildVars.py** file, change variable **addon_info** with your add-on's information (name, summary, description, version, author and url).
- Put your code in the usual folders for NVDA extension, under the **addon** folder. For instance: globalPlugins, synthDrivers, etc. You can delete folders you don't need on your particular add-on package.
- Gettext translations must be placed into addon\locale\<lang>/LC_MESSAGES\nvda.po. 
- To package the add-on for distribution, open a command line, change to the folder that as the **SCONSTRUCT** file and run the **scons** command. The created add-on, if no errors happen, is placed on the current directory.
- You can further customize variables in the **buildVars.py** file.
=======
- Create an empty folder which will hold your add-on's files
- Copy the **addon** folder and **SCONSTRUCT** file to the created folder
- On the created folder, Change the **addon\manifest.inn** file so it reflects your add-on information. Don't leave any field as is.
- Put your code in the usual folders for NVDA extension, under the **addon** folder. For instance: globalPlugins, synthDrivers, etc. You can delete folders you don't need for your particular add-on package.
- Gettext translations must be placed into addon\locale\<lang>/LC_MESSAGES\nvda.po.
- To package the add-on for distribution, open a command line, change to the folder that has the **SCONSTRUCT** file and run the **scons** command. The created add-on, if no errors happen, is placed in the current directory.
- You can customize variables in the buildVars.py 
>>>>>>> 85cbbc36
Note that this template only provides a basic add-on structure and build infrastructure. You may need to adapt it for your specific needs.


## Author Information

If you have any issues or whatever, please use github, bibtbucket, the NVDA development list, or just drop me an email to ruiandrebatista at gmail dot com.<|MERGE_RESOLUTION|>--- conflicted
+++ resolved
@@ -28,7 +28,6 @@
 
 To create a new NVDA add-on, taking advantage of this template: 
 
-<<<<<<< HEAD
 - Create an empty folder to put your add-on's files
 - Copy the **addon** folder, the **buildVars.py** file, the manifest.ini.tpl file and the **SCONSTRUCT** file to the created folder
 - On the **buildVars.py** file, change variable **addon_info** with your add-on's information (name, summary, description, version, author and url).
@@ -36,18 +35,10 @@
 - Gettext translations must be placed into addon\locale\<lang>/LC_MESSAGES\nvda.po. 
 - To package the add-on for distribution, open a command line, change to the folder that as the **SCONSTRUCT** file and run the **scons** command. The created add-on, if no errors happen, is placed on the current directory.
 - You can further customize variables in the **buildVars.py** file.
-=======
-- Create an empty folder which will hold your add-on's files
-- Copy the **addon** folder and **SCONSTRUCT** file to the created folder
-- On the created folder, Change the **addon\manifest.inn** file so it reflects your add-on information. Don't leave any field as is.
-- Put your code in the usual folders for NVDA extension, under the **addon** folder. For instance: globalPlugins, synthDrivers, etc. You can delete folders you don't need for your particular add-on package.
-- Gettext translations must be placed into addon\locale\<lang>/LC_MESSAGES\nvda.po.
-- To package the add-on for distribution, open a command line, change to the folder that has the **SCONSTRUCT** file and run the **scons** command. The created add-on, if no errors happen, is placed in the current directory.
-- You can customize variables in the buildVars.py 
->>>>>>> 85cbbc36
+
 Note that this template only provides a basic add-on structure and build infrastructure. You may need to adapt it for your specific needs.
 
 
 ## Author Information
 
-If you have any issues or whatever, please use github, bibtbucket, the NVDA development list, or just drop me an email to ruiandrebatista at gmail dot com.+If you have any issues or whatever, please use github, bitbucket, the NVDA development list, or just drop me an email to ruiandrebatista at gmail dot com.